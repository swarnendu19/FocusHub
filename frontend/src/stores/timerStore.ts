--- conflicted
+++ resolved
@@ -45,12 +45,10 @@
     getSessionsByTask: (taskId: string) => TimeSession[];
     deleteSession: (sessionId: string) => void;
     updateSession: (sessionId: string, updates: Partial<TimeSession>) => void;
-<<<<<<< HEAD
-
+ 
     // Timer recovery
     recoverTimer: () => void;
-=======
->>>>>>> 045c345d
+ 
 }
 
 export const useTimerStore = create<TimerState>()(
@@ -250,8 +248,7 @@
                         ),
                     }));
                 },
-<<<<<<< HEAD
-
+ 
                 // Timer recovery - handles page refresh during active sessions
                 recoverTimer: () => {
                     const { activeSession, isRunning, isPaused, startTime } = get();
@@ -283,8 +280,7 @@
                         // If paused, no need to update anything - elapsed time is already correct
                     }
                 },
-=======
->>>>>>> 045c345d
+ 
             }),
             {
                 name: 'timer-store',
